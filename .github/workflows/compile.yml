--- conflicted
+++ resolved
@@ -549,13 +549,8 @@
           - build: 'x86_64'
             defines: '-DANDROID_ABI=x86_64 -DCMAKE_C_FLAGS=-march=x86-64 -DCMAKE_CXX_FLAGS=-march=x86-64'
           - build: 'arm64-v8a'
-<<<<<<< HEAD
-            defines: '-DANDROID_ABI=arm64-v8a'
+            defines: '-DANDROID_ABI=arm64-v8a -DCMAKE_C_FLAGS=-march=armv8.7a -DCMAKE_C_FLAGS=-march=armv8.7a'
     runs-on: ubuntu-24.04
-=======
-            defines: '-DANDROID_ABI=arm64-v8a -DCMAKE_C_FLAGS=-march=armv8.7a -DCMAKE_C_FLAGS=-march=armv8.7a'
-    runs-on: ubuntu-20.04
->>>>>>> bc4bdf92
     steps:
       - uses: actions/checkout@v4
         with:

﻿using System;
using System.Collections.Generic;
using System.IO;
using System.Runtime.InteropServices;
using System.Text;
using LLama.Exceptions;

namespace LLama.Native
{
    using llama_token = Int32;
    public unsafe partial class NativeApi
    {
        public static readonly int LLAMA_MAX_DEVICES = 1;
        static NativeApi()
        {
            try
            {
                llama_empty_call();
            }
            catch (DllNotFoundException)
            {
                throw new RuntimeError("The native library cannot be found. It could be one of the following reasons: \n" +
                    "1. No LLamaSharp backend was installed. Please search LLamaSharp.Backend and install one of them. \n" +
                    "2. You are using a device with only CPU but installed cuda backend. Please install cpu backend instead. \n" +
                    "3. The backend is not compatible with your system cuda environment. Please check and fix it. If the environment is " +
                    "expected not to be changed, then consider build llama.cpp from source or submit an issue to LLamaSharp.");
            }
<<<<<<< HEAD
            NativeApi.llama_backend_init();
=======
            NativeApi.llama_backend_init(false);
>>>>>>> 98825d8a
        }
        private const string libraryName = "libllama";

        [DllImport("libllama", EntryPoint = "llama_mmap_supported", CallingConvention = CallingConvention.Cdecl)]
        public static extern bool llama_empty_call();

        [DllImport(libraryName, CallingConvention = CallingConvention.Cdecl)]
        public static extern LLamaContextParams llama_context_default_params();

        [DllImport(libraryName, CallingConvention = CallingConvention.Cdecl)]
        public static extern LLamaModelQuantizeParams llama_model_quantize_default_params();

        [DllImport(libraryName, CallingConvention = CallingConvention.Cdecl)]
        public static extern bool llama_mmap_supported();

        [DllImport(libraryName, CallingConvention = CallingConvention.Cdecl)]
        public static extern bool llama_mlock_supported();

        [DllImport(libraryName, CallingConvention = CallingConvention.Cdecl)]
        public static extern int llama_eval_export(SafeLLamaContextHandle ctx, string fname);

        /// <summary>
        /// Various functions for loading a ggml llama model.
        /// Allocate (almost) all memory needed for the model.
        /// Return NULL on failure
        /// </summary>
        /// <param name="path_model"></param>
        /// <param name="params_"></param>
        /// <returns></returns>
        [DllImport(libraryName, CallingConvention = CallingConvention.Cdecl)]
        public static extern IntPtr llama_init_from_file(string path_model, LLamaContextParams params_);

        /// <summary>
        /// not great API - very likely to change. 
        /// Initialize the llama + ggml backend
        /// Call once at the start of the program
        /// </summary>
        [DllImport(libraryName, CallingConvention = CallingConvention.Cdecl)]
<<<<<<< HEAD
        public static extern void llama_backend_init();

=======
        public static extern void llama_backend_init(bool numa);
>>>>>>> 98825d8a
        /// <summary>
        /// Frees all allocated memory
        /// </summary>
        /// <param name="ctx"></param>
        [DllImport(libraryName, CallingConvention = CallingConvention.Cdecl)]
        public static extern void llama_free(IntPtr ctx);

        /// <summary>
        /// Apply a LoRA adapter to a loaded model
        /// path_base_model is the path to a higher quality model to use as a base for
        /// the layers modified by the adapter. Can be NULL to use the current loaded model.
        /// The model needs to be reloaded before applying a new adapter, otherwise the adapter
        /// will be applied on top of the previous one
        /// </summary>
        /// <param name="ctx"></param>
        /// <param name="path_lora"></param>
        /// <param name="path_base_model"></param>
        /// <param name="n_threads"></param>
        /// <returns>Returns 0 on success</returns>
        [DllImport(libraryName, CallingConvention = CallingConvention.Cdecl)]
        public static extern int llama_apply_lora_from_file(SafeLLamaContextHandle ctx, string path_lora, string path_base_model, int n_threads);

        /// <summary>
        /// Returns the number of tokens in the KV cache
        /// </summary>
        /// <param name="ctx"></param>
        /// <returns></returns>
        [DllImport(libraryName, CallingConvention = CallingConvention.Cdecl)]
        public static extern int llama_get_kv_cache_token_count(SafeLLamaContextHandle ctx);

        /// <summary>
        /// Sets the current rng seed.
        /// </summary>
        /// <param name="ctx"></param>
        /// <param name="seed"></param>
        [DllImport(libraryName, CallingConvention = CallingConvention.Cdecl)]
        public static extern void llama_set_rng_seed(SafeLLamaContextHandle ctx, int seed);

        /// <summary>
        /// Returns the maximum size in bytes of the state (rng, logits, embedding
        /// and kv_cache) - will often be smaller after compacting tokens
        /// </summary>
        /// <param name="ctx"></param>
        /// <returns></returns>
        [DllImport(libraryName, CallingConvention = CallingConvention.Cdecl)]
        public static extern ulong llama_get_state_size(SafeLLamaContextHandle ctx);

        /// <summary>
        /// Copies the state to the specified destination address.
        /// Destination needs to have allocated enough memory.
        /// Returns the number of bytes copied
        /// </summary>
        /// <param name="ctx"></param>
        /// <param name="dest"></param>
        /// <returns></returns>
        [DllImport(libraryName, CallingConvention = CallingConvention.Cdecl)]
        public static extern ulong llama_copy_state_data(SafeLLamaContextHandle ctx, byte[] dest);

        /// <summary>
        /// Set the state reading from the specified address
        /// Returns the number of bytes read
        /// </summary>
        /// <param name="ctx"></param>
        /// <param name="src"></param>
        /// <returns></returns>
        [DllImport(libraryName, CallingConvention = CallingConvention.Cdecl)]
        public static extern ulong llama_set_state_data(SafeLLamaContextHandle ctx, byte[] src);

        /// <summary>
        /// Load session file
        /// </summary>
        /// <param name="ctx"></param>
        /// <param name="path_session"></param>
        /// <param name="tokens_out"></param>
        /// <param name="n_token_capacity"></param>
        /// <param name="n_token_count_out"></param>
        /// <returns></returns>
        [DllImport(libraryName, CallingConvention = CallingConvention.Cdecl)]
        public static extern bool llama_load_session_file(SafeLLamaContextHandle ctx, string path_session, llama_token[] tokens_out, ulong n_token_capacity, ulong* n_token_count_out);

        /// <summary>
        /// Save session file
        /// </summary>
        /// <param name="ctx"></param>
        /// <param name="path_session"></param>
        /// <param name="tokens"></param>
        /// <param name="n_token_count"></param>
        /// <returns></returns>
        [DllImport(libraryName, CallingConvention = CallingConvention.Cdecl)]
        public static extern bool llama_save_session_file(SafeLLamaContextHandle ctx, string path_session, llama_token[] tokens, ulong n_token_count);

        /// <summary>
        /// Run the llama inference to obtain the logits and probabilities for the next token.
        /// tokens + n_tokens is the provided batch of new tokens to process
        /// n_past is the number of tokens to use from previous eval calls
        /// </summary>
        /// <param name="ctx"></param>
        /// <param name="tokens"></param>
        /// <param name="n_tokens"></param>
        /// <param name="n_past"></param>
        /// <param name="n_threads"></param>
        /// <returns>Returns 0 on success</returns>
        [DllImport(libraryName, CallingConvention = CallingConvention.Cdecl)]
        public static extern int llama_eval(SafeLLamaContextHandle ctx, llama_token[] tokens, int n_tokens, int n_past, int n_threads);

        [DllImport(libraryName, EntryPoint = "llama_eval", CallingConvention = CallingConvention.Cdecl)]
        public static extern int llama_eval_with_pointer(SafeLLamaContextHandle ctx, llama_token* tokens, int n_tokens, int n_past, int n_threads);

        /// <summary>
        /// Convert the provided text into tokens.
        /// The tokens pointer must be large enough to hold the resulting tokens.
        /// Returns the number of tokens on success, no more than n_max_tokens
        /// Returns a negative number on failure - the number of tokens that would have been returned
        /// </summary>
        /// <param name="ctx"></param>
        /// <param name="text"></param>
        /// <param name="tokens"></param>
        /// <param name="n_max_tokens"></param>
        /// <param name="add_bos"></param>
        /// <returns></returns>
        public static int llama_tokenize(SafeLLamaContextHandle ctx, string text, Encoding encoding, llama_token[] tokens, int n_max_tokens, bool add_bos)
        {
            var bytes = encoding.GetBytes(text);
            sbyte[] data = new sbyte[bytes.Length];
            for(int i = 0; i < bytes.Length; i++)
            {
                data[i] = (sbyte)bytes[i];
                //if (bytes[i] < 128)
                //{
                //    data[i] = (sbyte)bytes[i];
                //}
                //else
                //{
                //    data[i] = (sbyte)(~((sbyte)(~bytes[i] + 1)) + 1);
                //}
            }
            return llama_tokenize_native(ctx, data, tokens, n_max_tokens, add_bos);
        }

        [DllImport(libraryName, EntryPoint = "llama_tokenize", CallingConvention = CallingConvention.Cdecl)]
        public static extern int llama_tokenize_native(SafeLLamaContextHandle ctx, sbyte[] text, llama_token[] tokens, int n_max_tokens, bool add_bos);

        [DllImport(libraryName, CallingConvention = CallingConvention.Cdecl)]
        public static extern int llama_n_vocab(SafeLLamaContextHandle ctx);

        [DllImport(libraryName, CallingConvention = CallingConvention.Cdecl)]
        public static extern int llama_n_ctx(SafeLLamaContextHandle ctx);

        [DllImport(libraryName, CallingConvention = CallingConvention.Cdecl)]
        public static extern int llama_n_embd(SafeLLamaContextHandle ctx);

        /// <summary>
        /// Token logits obtained from the last call to llama_eval()
        /// The logits for the last token are stored in the last row
        /// Can be mutated in order to change the probabilities of the next token
        /// Rows: n_tokens
        /// Cols: n_vocab
        /// </summary>
        /// <param name="ctx"></param>
        /// <returns></returns>
        [DllImport(libraryName, CallingConvention = CallingConvention.Cdecl)]
        public static extern float* llama_get_logits(SafeLLamaContextHandle ctx);

        /// <summary>
        /// Get the embeddings for the input
        /// shape: [n_embd] (1-dimensional)
        /// </summary>
        /// <param name="ctx"></param>
        /// <returns></returns>
        [DllImport(libraryName, CallingConvention = CallingConvention.Cdecl)]
        public static extern float* llama_get_embeddings(SafeLLamaContextHandle ctx);

        /// <summary>
        /// Token Id -> String. Uses the vocabulary in the provided context
        /// </summary>
        /// <param name="ctx"></param>
        /// <param name="token"></param>
        /// <returns>Pointer to a string.</returns>
        [DllImport(libraryName, CallingConvention = CallingConvention.Cdecl)]
        public static extern IntPtr llama_token_to_str(SafeLLamaContextHandle ctx, llama_token token);

        [DllImport(libraryName, CallingConvention = CallingConvention.Cdecl)]
        public static extern llama_token llama_token_bos();

        [DllImport(libraryName, CallingConvention = CallingConvention.Cdecl)]
        public static extern llama_token llama_token_eos();

        [DllImport(libraryName, CallingConvention = CallingConvention.Cdecl)]
        public static extern llama_token llama_token_nl();

        [DllImport(libraryName, CallingConvention = CallingConvention.Cdecl)]
        public static extern void llama_print_timings(SafeLLamaContextHandle ctx);

        [DllImport(libraryName, CallingConvention = CallingConvention.Cdecl)]
        public static extern void llama_reset_timings(SafeLLamaContextHandle ctx);

        /// <summary>
        /// Print system information
        /// </summary>
        /// <returns></returns>
        [DllImport(libraryName, CallingConvention = CallingConvention.Cdecl)]
        public static extern IntPtr llama_print_system_info();
    }
}<|MERGE_RESOLUTION|>--- conflicted
+++ resolved
@@ -25,11 +25,7 @@
                     "3. The backend is not compatible with your system cuda environment. Please check and fix it. If the environment is " +
                     "expected not to be changed, then consider build llama.cpp from source or submit an issue to LLamaSharp.");
             }
-<<<<<<< HEAD
-            NativeApi.llama_backend_init();
-=======
             NativeApi.llama_backend_init(false);
->>>>>>> 98825d8a
         }
         private const string libraryName = "libllama";
 
@@ -68,12 +64,7 @@
         /// Call once at the start of the program
         /// </summary>
         [DllImport(libraryName, CallingConvention = CallingConvention.Cdecl)]
-<<<<<<< HEAD
-        public static extern void llama_backend_init();
-
-=======
         public static extern void llama_backend_init(bool numa);
->>>>>>> 98825d8a
         /// <summary>
         /// Frees all allocated memory
         /// </summary>

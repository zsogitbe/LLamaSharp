﻿using LLama.Abstractions;
using System;
using System.Text;
using System.Text.Json;
using System.Text.Json.Serialization;
using LLama.Native;

namespace LLama.Common
{
    /// <summary>
    /// The parameters for initializing a LLama model.
    /// </summary>
    public record ModelParams
        : ILLamaParams
    {
        /// <summary>
        /// Model context size (n_ctx)
        /// </summary>
        public uint ContextSize { get; set; } = 512;
        /// <summary>
        /// the GPU that is used for scratch and small tensors
        /// </summary>
        public int MainGpu { get; set; } = 0;

        /// <summary>
        /// Number of layers to run in VRAM / GPU memory (n_gpu_layers)
        /// </summary>
        public int GpuLayerCount { get; set; } = 20;
        /// <summary>
        /// Seed for the random number generator (seed)
        /// </summary>
        public uint Seed { get; set; } = 0xFFFFFFFF;
        /// <summary>
        /// Use f16 instead of f32 for memory kv (memory_f16)
        /// </summary>
        public bool UseFp16Memory { get; set; } = true;
        /// <summary>
        /// Use mmap for faster loads (use_mmap)
        /// </summary>
        public bool UseMemorymap { get; set; } = true;
        /// <summary>
        /// Use mlock to keep model in memory (use_mlock)
        /// </summary>
        public bool UseMemoryLock { get; set; }
        /// <summary>
        /// Compute perplexity over the prompt (perplexity)
        /// </summary>
        public bool Perplexity { get; set; }
        /// <summary>
        /// Model path (model)
        /// </summary>
        public string ModelPath { get; set; }

        /// <summary>
        /// List of LoRAs to apply
        /// </summary>
        public AdapterCollection LoraAdapters { get; set; } = new();

        /// <summary>
        /// base model path for the lora adapter (lora_base)
        /// </summary>
        public string LoraBase { get; set; } = string.Empty;

        /// <summary>
        /// Number of threads (null = autodetect) (n_threads)
        /// </summary>
        public uint? Threads { get; set; }

        /// <summary>
        /// Number of threads to use for batch processing (null = autodetect) (n_threads)
        /// </summary>
        public uint? BatchThreads { get; set; }

        /// <summary>
        /// batch size for prompt processing (must be >=32 to use BLAS) (n_batch)
        /// </summary>
        public uint BatchSize { get; set; } = 512;

        /// <summary>
        /// Whether to use embedding mode. (embedding) Note that if this is set to true, 
        /// The LLamaModel won't produce text response anymore.
        /// </summary>
        public bool EmbeddingMode { get; set; }

        /// <summary>
        /// how split tensors should be distributed across GPUs.
        /// </summary>
        /// <remarks>"[ 3, 2 ]" will assign 60% of the data to GPU 0 and 40% to GPU 1.</remarks>
        [JsonConverter(typeof(TensorSplitsCollectionConverter))]
        public TensorSplitsCollection TensorSplits { get; set; } = new();

		/// <summary>
		/// RoPE base frequency
		/// </summary>
		public float? RopeFrequencyBase { get; set; }

		/// <summary>
		/// RoPE frequency scaling factor
		/// </summary>
		public float? RopeFrequencyScale { get; set; }

<<<<<<< HEAD
		/// <summary>
		/// Use experimental mul_mat_q kernels
		/// </summary>
		public bool MulMatQ { get; set; }
=======
        /// <inheritdoc />
        public float? YarnExtrapolationFactor { get; set; }

        /// <inheritdoc />
        public float? YarnAttentionFactor { get; set; }

        /// <inheritdoc />
        public float? YarnBetaFast { get; set; }

        /// <inheritdoc />
        public float? YarnBetaSlow { get; set; }

        /// <inheritdoc />
        public uint? YarnOriginalContext { get; set; }

        /// <inheritdoc />
        public RopeScalingType? YarnScalingType { get; set; }

        /// <summary>
        /// Use experimental mul_mat_q kernels
        /// </summary>
        public bool MulMatQ { get; set; }
>>>>>>> c62e27e0

        /// <summary>
        /// Load vocab only (no weights)
        /// </summary>
        public bool VocabOnly { get; set; }

        /// <summary>
        /// The encoding to use to convert text for the model
        /// </summary>
        [JsonConverter(typeof(EncodingConverter))]
        public Encoding Encoding { get; set; } = Encoding.UTF8;

        /// <summary>
        /// 
        /// </summary>
        /// <param name="modelPath">The model path.</param>
        [JsonConstructor]
        public ModelParams(string modelPath)
        {
            ModelPath = modelPath;
        }

        private ModelParams()
        {
            // This constructor (default parameterless constructor) is used by Newtonsoft to deserialize!
            ModelPath = "";
        }

        /// <summary>
        /// 
        /// </summary>
        /// <param name="modelPath">The model path.</param>
        /// <param name="contextSize">Model context size (n_ctx)</param>
        /// <param name="gpuLayerCount">Number of layers to run in VRAM / GPU memory (n_gpu_layers)</param>
        /// <param name="seed">Seed for the random number generator (seed)</param>
        /// <param name="useFp16Memory">Whether to use f16 instead of f32 for memory kv (memory_f16)</param>
        /// <param name="useMemorymap">Whether to use mmap for faster loads (use_mmap)</param>
        /// <param name="useMemoryLock">Whether to use mlock to keep model in memory (use_mlock)</param>
        /// <param name="perplexity">Thether to compute perplexity over the prompt (perplexity)</param>
        /// <param name="loraAdapter">Lora adapter path (lora_adapter)</param>
        /// <param name="loraBase">Base model path for the lora adapter (lora_base)</param>
        /// <param name="threads">Number of threads (-1 = autodetect) (n_threads)</param>
        /// <param name="batchSize">Batch size for prompt processing (must be >=32 to use BLAS) (n_batch)</param>
        /// <param name="embeddingMode">Whether to use embedding mode. (embedding) Note that if this is set to true, The LLamaModel won't produce text response anymore.</param>
        /// <param name="ropeFrequencyBase">RoPE base frequency.</param>
        /// <param name="ropeFrequencyScale">RoPE frequency scaling factor</param>
        /// <param name="mulMatQ">Use experimental mul_mat_q kernels</param>
        /// <param name="encoding">The encoding to use to convert text for the model</param>
        [Obsolete("Use object initializer to set all optional parameters")]
        public ModelParams(string modelPath, uint contextSize = 512, int gpuLayerCount = 20,
                           uint seed = 1337, bool useFp16Memory = true,
                           bool useMemorymap = true, bool useMemoryLock = false, bool perplexity = false,
                           string loraAdapter = "", string loraBase = "", int threads = -1, uint batchSize = 512,
                           bool embeddingMode = false,
                           float? ropeFrequencyBase = null, float? ropeFrequencyScale = null, bool mulMatQ = false,
                           string encoding = "UTF-8")
        {
            ContextSize = contextSize;
            GpuLayerCount = gpuLayerCount;
            Seed = seed;
            UseFp16Memory = useFp16Memory;
            UseMemorymap = useMemorymap;
            UseMemoryLock = useMemoryLock;
            Perplexity = perplexity;
            ModelPath = modelPath;
            LoraBase = loraBase;
            Threads = threads < 1 ? null : (uint)threads;
            BatchSize = batchSize;
            EmbeddingMode = embeddingMode;
            RopeFrequencyBase = ropeFrequencyBase;
            RopeFrequencyScale = ropeFrequencyScale;
            MulMatQ = mulMatQ;
            Encoding = Encoding.GetEncoding(encoding);
            LoraAdapters.Add(new LoraAdapter(loraAdapter, 1));
        }
    }

    internal class EncodingConverter
        : JsonConverter<Encoding>
    {
        public override Encoding? Read(ref Utf8JsonReader reader, Type typeToConvert, JsonSerializerOptions options)
        {
            var name = reader.GetString();
            if (name == null)
                return null;
            return Encoding.GetEncoding(name);
        }

        public override void Write(Utf8JsonWriter writer, Encoding value, JsonSerializerOptions options)
        {
            writer.WriteStringValue(value.WebName);
        }
    }

    internal class TensorSplitsCollectionConverter
        : JsonConverter<TensorSplitsCollection>
    {
        public override TensorSplitsCollection? Read(ref Utf8JsonReader reader, Type typeToConvert, JsonSerializerOptions options)
        {
            var arr = JsonSerializer.Deserialize<float[]>(ref reader, options) ?? Array.Empty<float>();
            return new TensorSplitsCollection(arr);
        }

        public override void Write(Utf8JsonWriter writer, TensorSplitsCollection value, JsonSerializerOptions options)
        {
            JsonSerializer.Serialize(writer, value.Splits, options);
        }
    }
}<|MERGE_RESOLUTION|>--- conflicted
+++ resolved
@@ -99,12 +99,7 @@
 		/// </summary>
 		public float? RopeFrequencyScale { get; set; }
 
-<<<<<<< HEAD
-		/// <summary>
-		/// Use experimental mul_mat_q kernels
-		/// </summary>
-		public bool MulMatQ { get; set; }
-=======
+
         /// <inheritdoc />
         public float? YarnExtrapolationFactor { get; set; }
 
@@ -127,7 +122,7 @@
         /// Use experimental mul_mat_q kernels
         /// </summary>
         public bool MulMatQ { get; set; }
->>>>>>> c62e27e0
+
 
         /// <summary>
         /// Load vocab only (no weights)
